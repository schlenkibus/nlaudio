#include "examples.h"

#include "stopwatch.h"
#include "audioalsainput.h"
#include "audioalsaoutput.h"
#include "rawmididevice.h"
#include "tools.h"

extern Nl::StopWatch sw;

namespace Nl {
namespace Examples {

//conversion helper functions --- schould be in a header in future
unsigned int getByteIndex(unsigned int frameIndex, unsigned int channel, unsigned int byte, const SampleSpecs &sampleSpecs)
{
    static unsigned int currByte;

             // Index of current Frame
    currByte = (frameIndex*sampleSpecs.channels*sampleSpecs.bytesPerSample) +
            // Index of current channel in Frame (= Sample)
            (channel*sampleSpecs.bytesPerSample) +
            // Index of current byte in Sample
            byte;
    return currByte;
    /*return	// Index of current Frame
            (frameIndex*sampleSpecs.channels*sampleSpecs.bytesPerSample) +
            // Index of current channel in Frame (= Sample)
            (channel*sampleSpecs.bytesPerSample) +
            // Index of current byte in Sample
            byte;*/
}

float getSample(u_int8_t* in, u_int32_t frameIndex, u_int32_t channelIndex, const SampleSpecs& sampleSpecs)
{
    // Protect against segfault
    if (frameIndex > sampleSpecs.buffersizeInFramesPerPeriode)
        return 0.f;
    if (channelIndex > sampleSpecs.channels)
        return 0.f;

    if (sampleSpecs.isSigned) {

#if 0 // 2016-01-21 original PALSA code
        //Big-Endian
        signed int currentSample = 0; // use int32_t
        signed int currentMask = 0;   // use int32_t

        for (unsigned int byte=0; byte<sampleSpecs.bytesPerSample; byte++) {
            currentSample |= in[getByteIndex(frameIndex, channelIndex, byte, sampleSpecs)] << ((sampleSpecs.bytesPerSample-byte-1)*8);
            currentMask |= (0xFF << (byte*8));
        }

        // If MSB is 1 we deal with negative numbers.
        if (currentSample & (1 << (sampleSpecs.bytesPerSample*8-1)))
            currentSample |= ~currentMask;

        return static_cast<float>(currentSample) / static_cast<float>(currentMask);
#endif

#if 1 // AS 2016-01-25
        //Little-Endian
        signed int currentSample = 0; // use int32_t
        signed int currentMask = 0;   // use int32_t

        for (unsigned int byte=0; byte<sampleSpecs.bytesPerSample; byte++) {
            currentSample |= in[getByteIndex(frameIndex, channelIndex, byte, sampleSpecs)]  << (byte*8);
            currentMask |= (0xFF << (byte*8));
        }

        // If MSB is 1 we deal with negative numbers.
        if (currentSample & (1 << (sampleSpecs.bytesPerSample*8-1)))
            currentSample |= ~currentMask;

        return static_cast<float>(currentSample) / static_cast<float>(currentMask);


#endif
    } else { // UNSIGNED
        //TODO: implement me
        return 0.f;
    }
}

void setSample(u_int8_t* out, float sample, u_int32_t frameIndex, u_int32_t channelIndex, const SampleSpecs& sampleSpecs)
{
#if 0 // 2016-01-21 original PALSA code
    // Protect against segfault
    if (frameIndex > sampleSpecs.buffersizeInFramesPerPeriode)
        return;
    if (channelIndex > sampleSpecs.channels)
        return;

    if (sampleSpecs.isSigned) {

        int32_t currentMask = 0;

        for (unsigned int byte=0; byte<sampleSpecs.bytesPerSample; byte++)
            currentMask |= (0xFF << (byte*8));

        for (unsigned int byte=0; byte<sampleSpecs.bytesPerSample; byte++) {
            // TODO: if isLittleEndian...
            out[getByteIndex(frameIndex, channelIndex, byte, sampleSpecs)] =
                    (static_cast<int32_t>(sample * currentMask)) >> ((sampleSpecs.bytesPerSample-byte-1)*8);
        }

    } else { // UNSIGNED
        //TODO: implement me
    }
#endif

#if 1 // 2016-01-22 AS
    /* Ich weiß bis jetzt nicht wo der genaue Fehler liegt, aber ich vermute in der folgenden Zeile:
     * (static_cast<int32_t>(sample * currentMask)) >> ((sampleSpecs.bytesPerSample-byte-1)*8);
     * In der Version von Pascal soll das "nicht-maskierte" um 16-Bit nach rechts verschoben werden.
     * Dadurch entsehen, wenn ich das alles richtig verstanden habe, Umrechnungsfehler ...
     * Wir weisen dem out-Buffer byteweise Werte zu, und zwar nach Little-Endian Prinzip.
     * Also können wir ja gleich dem ersten Byte, den größten Wert zuweisen (siehe unten).*/

    if (frameIndex > sampleSpecs.buffersizeInFramesPerPeriode)
        return;
    if (channelIndex > sampleSpecs.channels)
        return;

    if (sampleSpecs.isSigned) {

        int32_t currentMask = 0;

        for (unsigned int byte=0; byte<sampleSpecs.bytesPerSample; byte++)
        {
            /*Little-Endian - Jahr.Monat.Tag || Big-Endian - Tag.Monat.Jahr ... richtig?
             * wir arbeiten in diesem Fall mit Little-Endian (siehe sampleSpecs)
             * sprich wenn ich mit der Maske arbeite, dann kann ich doch hier die 255
             * erst um 16Bit (dann um 8Bit, dann um 0Bit) verschieben und brauche
             * später gar nicht zu schiften ... oder?*/
            currentMask = (0xFF << ((sampleSpecs.bytesPerSample-1-byte)*8));
#if 1
            //Zur Kontrolle ...
            int32_t testVal32 = static_cast<int32_t>(sample * currentMask);
            uint8_t testValu8 = static_cast<uint8_t>((static_cast<int32_t>(sample * currentMask)));
#endif
            /*da ich die Maske oben anders definiere, fällt die Bitschubserei weg.
             * zusätzlich wird noch in uint8_t gecastet. Zum einen, weil der übergebene out-Buffer
             * auch diesen Typen besitzt, zum anderen, weil das auch in dem midiSine Beispiel
             * geschieht und da scheint es zu funktionieren
             * EDIT: okay ... klappt auch ohne in uint8_t zu casten ...
             * Ist es weil das automatisch geschieht bei der Wertzuweisung?*/
            out[getByteIndex(frameIndex, channelIndex, byte, sampleSpecs)] =
                    (static_cast<int32_t>(sample * currentMask));
                    //static_cast<uint8_t>((static_cast<int32_t>(sample * currentMask)));
        }

    } else { // UNSIGNED
        //TODO: implement me
    }
#endif

}

// In to out example
void inToOutCallback(u_int8_t *in, u_int8_t *out, size_t size, const SampleSpecs &sampleSpecs __attribute__ ((unused)))
{
	static int counter = 0;
	StopBlockTime sft(&sw, "val" + std::to_string(counter++));

	memcpy(out, in, size);
}

ExamplesHandle inputToOutput(const AlsaCardIdentifier &inCard, const AlsaCardIdentifier &outCard, unsigned int buffersize, unsigned int samplerate)
{
	// In this example, we just copy data from input to output
	// Samplerate and buffersize can be set. A handle to stop the
	// working threads is returned
	// To terminate this example, call:
	// Nl::terminateWorkingThread(hamdle)
	ExamplesHandle ret;

	ret.inBuffer = createBuffer("InputBuffer");

	ret.audioInput = createInputDevice(inCard, ret.inBuffer, buffersize);
	ret.audioInput->setSamplerate(samplerate);

	ret.outBuffer = createBuffer("OutputBuffer");
	ret.audioOutput = createOutputDevice(outCard, ret.outBuffer, buffersize);
	ret.audioOutput->setSamplerate(samplerate);

	// DANGER!!!!
	// TODO: Check sync mechanism here. If registerInOutCallbackOnBuffer called before
	//		 input/output->start(), we seem to have a deadlock!
	// TODO: Consider implementing something like autostart for the threads in the
	//		 audio chain. Eg. Reading/Writing threads on BlockingCircularBuffer !!!
	ret.audioInput->start();
	ret.audioOutput->start();

	ret.workingThreadHandle = registerInOutCallbackOnBuffer(ret.inBuffer, ret.outBuffer, inToOutCallback);

	return ret;
}



void midiSineCallback(u_int8_t *out, size_t size, const SampleSpecs &sampleSpecs)
{
	static int counter = 0;
	StopBlockTime sft(&sw, "val" + std::to_string(counter++));

	static uint8_t velocity = 0;
	static double frequency = 0;
	static int32_t notesOn = 0;

	unsigned char midiByteBuffer[3];
	bool reset = false;

	// We can get a buffer by its name, to access its data:
	auto midiBuffer = getBufferForName("MidiBuffer");

	if(midiBuffer) {
		while(midiBuffer->availableToRead() >= 3) {
			midiBuffer->get(midiByteBuffer, 3);
			if(midiByteBuffer[0] == 0x90)
			{
				velocity = midiByteBuffer[2];
				if(velocity) {
					notesOn++;
					reset = true;   // nur vorläufig
					frequency = pow(2.f, static_cast<double>((midiByteBuffer[1]-69)/12.f)) * 440.f;
				} else {
					notesOn--;
				}
			} else if(midiByteBuffer[0] == 0x80) {
				notesOn--;
			}
		}
	}

	if(notesOn > 0) {
		int32_t samples[sampleSpecs.buffersizeInFramesPerPeriode];
		sinewave<int32_t>(samples, frequency, reset, sampleSpecs);

		for (unsigned int byte=0; byte<sampleSpecs.buffersizeInBytesPerPeriode; byte++) {
            unsigned int currentSample = (byte / (sampleSpecs.channels * sampleSpecs.bytesPerSample));
			unsigned int byteIndex = (byte % sampleSpecs.bytesPerSample);

			if (sampleSpecs.isLittleEndian) {
				*out++ = static_cast<uint8_t>(uint32_t(samples[currentSample] >> ((byteIndex)*8)) & 0xFF);
			} else {
				*out++ = static_cast<uint8_t>(uint32_t(samples[currentSample] >> ((sampleSpecs.bytesPerSample-byteIndex-1)*8)) & 0xFF);
			}
		}
	}
	else {
		memset(out, 0, size);
	}
}

// Midi Sine example
ExamplesHandle midiSine(const AlsaCardIdentifier &audioOutCard,
						const AlsaCardIdentifier &midiInCard,
						unsigned int buffersize,
						unsigned int samplerate)
{
	ExamplesHandle ret;

	// Not needed, since we only playback here
	ret.inBuffer = nullptr;
	ret.audioInput = nullptr;

	// Lets create a buffer, which we have to pass to the output soundcard
	ret.outBuffer = createBuffer("AudioOutput");
	// Open soundcard, using above buffer
	ret.audioOutput = createOutputDevice(audioOutCard, ret.outBuffer, buffersize);

	// Configure Audio (if needed, or use default)
	//ret.audioOutput->setSampleFormat(...);
    ret.audioOutput->setSamplerate(samplerate);
	ret.audioOutput->setChannelCount(2);
	//ret.audioOutput->setSampleFormat("S16_LE");

	// We want midi as well
	ret.inMidiBuffer = createBuffer("MidiBuffer");
    ret.midiInput = createRawMidiDevice(midiInCard, ret.inMidiBuffer);

	// Start Audio and Midi Thread
	ret.audioOutput->start();
    ret.midiInput->start();

    std::cout << "MidiBufferSize: " << ret.midiInput->getAlsaMidiBufferSize() << std::endl;

	// Register a Callback
	ret.workingThreadHandle = registerOutputCallbackOnBuffer(ret.outBuffer, midiSineCallback);

	return ret;
}

// Silence Example
void silenceCallback(u_int8_t *out, size_t size, const SampleSpecs &sampleSpecs __attribute__ ((unused)))
{
	memset(out, 0, size);
}

ExamplesHandle silence(const AlsaCardIdentifier &audioOutCard,
					   unsigned int buffersize,
					   unsigned int samplerate)
{
	ExamplesHandle ret;

	// Not nedded, since we only playback here w/o midi
	ret.inBuffer = nullptr;
	ret.audioInput = nullptr;

	// Create an output buffer and an output device
	ret.outBuffer = createBuffer("AudioOutput");
	ret.audioOutput = createOutputDevice(audioOutCard, ret.outBuffer, buffersize);

	// Configure audio device
	ret.audioOutput->setSamplerate(samplerate);

	// Start audio Thread
	ret.audioOutput->start();

	// Register a Callback
	ret.workingThreadHandle = registerOutputCallbackOnBuffer(ret.outBuffer, silenceCallback);

	return ret;
}

<<<<<<< HEAD
// Midi Influence Example
void inToOutCallbackWithMidi(u_int8_t *in, u_int8_t *out, size_t size, const SampleSpecs &sampleSpecs){

    // Audio Stuff
#if 0
    unsigned int fs = sampleSpecs.samplerate;
    static float currentSample = -0.5;

    //für einen 1Khz Sägezahn
    unsigned int f = 500;
    float resolution = 1./static_cast<float>(fs/f);

    //für 24Bit Auflösung
    //float resolution = 1./static_cast<float>(pow(2,24));
#endif

    //Midi Stuff
    static float curVolumeFactor = 0.f;
    auto midiBuffer = getBufferForName("MidiBuffer");

    if (midiBuffer) {
        unsigned char midiByteBuffer[3];
        while (midiBuffer->availableToRead() >= 3) {
            midiBuffer->get(midiByteBuffer, 3);
            printf("%02X %02X %02X\n", midiByteBuffer[0], midiByteBuffer[1], midiByteBuffer[2]);
            //std::cout<<std::dec<<static_cast<float>(std::numeric_limits<float>::max())<<std::endl;
            if (midiByteBuffer[1] == 0x02) {
                //curVolumeFactor = static_cast<float>(midiByteBuffer[2]);
                //printf("currVol-> %f\n", curVolumeFactor);
                curVolumeFactor = static_cast<float>(midiByteBuffer[2]) / static_cast<float>(std::numeric_limits<unsigned char>::max() / 2);
                //curVolumeFactor = static_cast<float>(midiByteBuffer[2]) / 127.f;
                printf("currVol-> %f\n", curVolumeFactor);
            }
        }
    }


    for (unsigned int frameIndex=0; frameIndex<sampleSpecs.buffersizeInFramesPerPeriode; ++frameIndex) {
#if 0
        //calculate samplewise
        currentSample += resolution;
        if(currentSample > 0.5)
            currentSample = -0.5;
#endif
        for (unsigned int channelIndex=0; channelIndex<sampleSpecs.channels; ++channelIndex) {
#if 1
            // Get float sample
            float currentSample = getSample(in, frameIndex, channelIndex, sampleSpecs);
            // Write back float sample
            //setSample(out, currentSample, frameIndex, channelIndex, sampleSpecs);
#endif
            // Do something with float sample
            // currentSample *= curVolumeFactor;
            // printf("currVol-> %f\n", currentSample);
            setSample(out, currentSample * curVolumeFactor, frameIndex, channelIndex, sampleSpecs);
        }

        // printf("%.5f\n",currentSample);
    }
}

#if 0
//Midi Influence Example
void inToOutCallbackWithMidi(u_int8_t *in, u_int8_t *out, size_t size, const SampleSpecs &sampleSpecs)
{
    float samplingRate = static_cast<float>(sampleSpecs.samplerate);
    float frequency = 800.;
    unsigned int bufferSize = sampleSpecs.buffersizeInSamplesPerPeriode;

#if 0
    // Sine Generation
    bool reset = true;
    float sineSamples[sampleSpecs.buffersizeInFramesPerPeriode];
    sinewave<float>(sineSamples, frequency, reset, sampleSpecs);
#endif
#if 0
    float sineSamples[sampleSpecs.buffersizeInFramesPerPeriode];
    sinewave<float>(sineSamples, sampleSpecs.buffersizeInFramesPerPeriode);
#endif

#if 0
    //Own Sine Generation
    //static float phase = 0.;
    //float time_length = 1.;
    float frequency = 800.;
    //static float inc = frequency / samplingRate;
    //unsigned int endtime = sampleSpecs.buffersizeInFramesPerPeriode;

    float sineSamples[sampleSpecs.buffersizeInFramesPerPeriode];

    for(unsigned int time = 0; time < samplingRate; ++time){
        //phase += inc;

        //if (phase > 0.5)
        //   phase -= 1.0;

        sineSamples[time] = sin(2.f * M_PI* frequency * time);
    }
#endif

#if 0
    //Square Generation
    float squareSamples[sampleSpecs.buffersizeInFramesPerPeriode];

    for(unsigned int cnt = 0; cnt < sampleSpecs.buffersizeInFramesPerPeriode; ++cnt){
        if(cnt<sampleSpecs.buffersizeInFramesPerPeriode/4)
           squareSamples[cnt] = 1.f;
        else if(cnt>sampleSpecs.buffersizeInFramesPerPeriode/4 && cnt<sampleSpecs.buffersizeInFramesPerPeriode/2)
            squareSamples[cnt] = -1.f;
        else if(cnt>sampleSpecs.buffersizeInFramesPerPeriode/2 && cnt<(sampleSpecs.buffersizeInFramesPerPeriode/4)*3)
            squareSamples[cnt] = 1.f;
        else
            squareSamples[cnt] = -1.f;
        //unsigned int byteIndex = (cnt % sampleSpecs.bytesPerSample);
        //squareSamples[cnt] = -1.f;

    }
#endif

#if 0
    //Triangle Wave and Saw Wave Generator
    //float triangleSamples[sampleSpecs.buffersizeInFramesPerPeriode];
    float sawSamples[sampleSpecs.buffersizeInSamplesPerPeriode];
    float amplitude = 2.;
    float temp = -1.;

    for(unsigned int cnt = 0; cnt < bufferSize; ++cnt){

        sawSamples[cnt] = temp;
        temp += amplitude/static_cast<float>(bufferSize);
        //printf("%f\n", temp);
        if (temp > 1.)
            temp = -1. * amplitude;

        //triangleSample[cnt] = 0;
        //float pos = fmod(frequency*cnt/(samplingRate/2.f),1.f);
        //triangleSamples[cnt] = (1-fabs(pos-0.5f)*4.f)*0.5f;
        //float factor = floor(cnt/(frameSize)+0.5f);
        //triangleSamples[cnt] = 1.f - (2.f/(frameSize))*(cnt-frameSize*factor*pow(-1.f,factor));
        //sawSamples[cnt] = (pos*2.f-1.f)*0.5f;
        //sawSamples[cnt] = 2.f*fabs(2.f*(cnt/frameSize-factor))-1.f;

    }

#endif

    // Midi Stuff
    static float curVolumeFactor = 0.f;
    auto midiBuffer = getBufferForName("MidiBuffer");

    if (midiBuffer) {
        unsigned char midiByteBuffer[3];
        while (midiBuffer->availableToRead() >= 3) {
            midiBuffer->get(midiByteBuffer, 3);
            printf("%02X %02X %02X\n", midiByteBuffer[0], midiByteBuffer[1], midiByteBuffer[2]);
            //std::cout<<std::dec<<static_cast<float>(std::numeric_limits<float>::max())<<std::endl;
            if (midiByteBuffer[1] == 0x02) {
                //curVolumeFactor = static_cast<float>(midiByteBuffer[2]);
                //printf("currVol-> %f\n", curVolumeFactor);
                curVolumeFactor = static_cast<float>(midiByteBuffer[2]) / static_cast<float>(std::numeric_limits<unsigned char>::max() / 2);
                //curVolumeFactor = static_cast<float>(midiByteBuffer[2]) / 127.f;
                printf("currVol-> %f\n", curVolumeFactor);
            }
        }
    }

    // Audio Stuff
    //unsigned int frameSampleIndex = 0;
    static float currentSample = -1.;
    //für 24Bit Auflösung
    float resolution = 1./static_cast<float>(pow(2,24));

    for (unsigned int frameIndex=0; frameIndex<sampleSpecs.buffersizeInFramesPerPeriode; ++frameIndex) {

#if 0
        //get Samples from buffer
        currentSample = sawSamples[frameIndex*2+frameSampleIndex];
        ++frameSampleIndex;
        if(frameSampleIndex > 1){
            frameSampleIndex = 0;
        }
#endif

        //calculate samplewise
        currentSample += resolution;
        if(currentSample > 1.)
            currentSample = -1.;

        for (unsigned int channelIndex=0; channelIndex<sampleSpecs.channels; ++channelIndex) {
#if 0
            // Get float sample
            float currentSample = getSample(in, frameIndex, channelIndex, sampleSpecs);
            // Do something with float sample
            currentSample *= curVolumeFactor*127.f;
            // Write back float sample
            setSample(out, currentSample, frameIndex, channelIndex, sampleSpecs);
#endif

#if 1
            //float currentSample = sawSamples[frameIndex];
            //adjust Volume
            //currentSample *= 20.f;
            setSample(out, currentSample, frameIndex, channelIndex, sampleSpecs);
#endif
        }
    }
}
#endif

/*void inToOutCallbackWithMidi(u_int8_t *in, u_int8_t *out, size_t size, const SampleSpecs &sampleSpecs __attribute__ ((unused)))
{

    auto midiBuffer = getBufferForName("MidiBuffer");
    unsigned char midiInfoBuffer[3];
    static bool notesOn = false;
    static float currentVolume;

    // for the sine generator
    bool reset = true;
    static double frequency = 1600.f;
    int32_t samples[sampleSpecs.buffersizeInFramesPerPeriode];
    sinewave<int32_t>(samples, frequency, reset, sampleSpecs);

    for (unsigned int byte=0; byte<sampleSpecs.buffersizeInBytesPerPeriode; byte++) {
        unsigned int currentSample = (byte / (sampleSpecs.channels * sampleSpecs.bytesPerSample));
        unsigned int byteIndex = (byte % sampleSpecs.bytesPerSample);

        if (sampleSpecs.isLittleEndian) {
            *out++ = static_cast<uint8_t>(uint32_t(samples[currentSample] >> ((byteIndex)*8)) & 0xFF);
        } else {
            *out++ = static_cast<uint8_t>(uint32_t(samples[currentSample] >> ((sampleSpecs.bytesPerSample-byteIndex-1)*8)) & 0xFF);
        }
    }

    if (midiBuffer) {

        while(midiBuffer->availableToRead() >= 3) {
            //unsigned char buffer[3];
            midiBuffer->get(midiInfoBuffer, 3);
            printf("%02X %02X %02X\n", midiInfoBuffer[0], midiInfoBuffer[1], midiInfoBuffer[2]);

            //Not on, Note Off Abhängigkeit
            if(midiInfoBuffer[2] == 0x7F){
                notesOn = true;
            }else if(midiInfoBuffer[2] == 0x00){
                notesOn = false;
            }

            //Note to Volume
            //Midi Val to dB
            currentVolume = 40.f*log(static_cast<float>(midiInfoBuffer[2])/127.f);
            //std::cout << currentVolume << "\n";
            printf("%4.2fdB -> ", currentVolume);
            //fromDb conversion
            currentVolume = pow(10.f,currentVolume/20.f);
            //std::cout << currentVolume << "\n";
            printf("%04.4f\n", currentVolume);

            //Pan Influence
            //currentPan = panDir.get //from -1 to 1
            //currentAmpRight = currentAmp + (currentAmp / 100.f * currentPan);
            //currentAmpLeft = currentAmp - (currentAmp / 100.f * currentPan);

            //get number of channels
            //std::cout<<sampleSpecs.channels;
            //printf("Number of channels: %u\n",sampleSpecs.channels)
        }
    }
    if(notesOn){
        memcpy(out,in,size);
    }else{
        memset(out,0,size);
    }
}*/

ExamplesHandle inputToOutputWithMidi(const AlsaCardIdentifier &inCard, const AlsaCardIdentifier &outCard, const AlsaCardIdentifier &midiIn, unsigned int buffersize, unsigned int samplerate)
{
    // In this example, we just copy data from input to output
    // Samplerate and buffersize can be set. A handle to stop the
    // working threads is returned
    // To terminate this example, call:
    // Nl::terminateWorkingThread(hamdle)
    ExamplesHandle ret;

    // For Audio Input
    ret.inBuffer = createBuffer("InputBuffer");
    ret.audioInput = createInputDevice(inCard, ret.inBuffer, buffersize);
    ret.audioInput->setSamplerate(samplerate);

    ret.outBuffer = createBuffer("OutputBuffer");
    ret.audioOutput = createOutputDevice(outCard, ret.outBuffer, buffersize);
    ret.audioOutput->setSamplerate(samplerate);

    // We want midi as well
    ret.inMidiBuffer = createBuffer("MidiBuffer");
    ret.midiInput = createRawMidiDevice(midiIn, ret.inMidiBuffer);

    // DANGER!!!!
    // TODO: Check sync mechanism here. If registerInOutCallbackOnBuffer called before
    //		 input/output->start(), we seem to have a deadlock!
    // TODO: Consider implementing something like autostart for the threads in the
    //		 audio chain. Eg. Reading/Writing threads on BlockingCircularBuffer !!!
    ret.audioInput->start();
    ret.audioOutput->start();
    ret.midiInput->start();

    std::cout << "MidiBufferSize: " << ret.midiInput->getAlsaMidiBufferSize() << std::endl;

    ret.workingThreadHandle = registerInOutCallbackOnBuffer(ret.inBuffer, ret.outBuffer, inToOutCallbackWithMidi);

    return ret;
}

void midiSineWithMidiCallback(u_int8_t *out, size_t size, const SampleSpecs &sampleSpecs)
{
    //for conversion scale factor of int32_t
    static int32_t scale = std::numeric_limits<int32_t>::is_signed ?
                ((1 << (sampleSpecs.bytesPerSample * 8)) / 2) :
                (1 << (sampleSpecs.bytesPerSample * 8));

    static int counter = 0;
    StopBlockTime sft(&sw, "val" + std::to_string(counter++));


    //static uint8_t velocity = 0;
    static float frequency = 880.0f;
    static float curVolumeFactor = 0.f;
    //static int32_t notesOn = 0;

    //unsigned char midiByteBuffer[3];
    bool reset = false;

    // We can get a buffer by its name, to access its data:
    auto midiBuffer = getBufferForName("MidiBuffer");

    // for volume effect
    if (midiBuffer) {
        unsigned char midiByteBuffer[3];
        while (midiBuffer->availableToRead() >= 3) {
            midiBuffer->get(midiByteBuffer, 3);
            printf("%02X %02X %02X\n", midiByteBuffer[0], midiByteBuffer[1], midiByteBuffer[2]);
            if (midiByteBuffer[1] == 0x02) {
                curVolumeFactor = static_cast<float>(midiByteBuffer[2]) / static_cast<float>(std::numeric_limits<unsigned char>::max() / 2);
                printf("currVol-> %f\n", curVolumeFactor);
            }
            if (midiByteBuffer[2] == 0x7F && midiByteBuffer[1] != 0x02){
                frequency = pow(2.f, static_cast<double>((midiByteBuffer[1]-69)/12.f)) * 440.f;
                reset = true;
            }
        }
    }

    // note on - note off effect
    /*if(midiBuffer) {
        while(midiBuffer->availableToRead() >= 3) {
            midiBuffer->get(midiByteBuffer, 3);
            if(midiByteBuffer[0] == 0x90)
            {
                velocity = midiByteBuffer[2];
                if(velocity) {
                    notesOn++;
                    reset = true;   // nur vorläufig
                    frequency = pow(2.f, static_cast<double>((midiByteBuffer[1]-69)/12.f)) * 440.f;
                } else {
                    notesOn--;
                }
            } else if(midiByteBuffer[0] == 0x80) {
                notesOn--;
            }
        }
    }*/

    //if(notesOn > 0) {
        //int32_t samples[sampleSpecs.buffersizeInFramesPerPeriode];
        //sinewave<int32_t>(samples, frequency, reset, sampleSpecs);
        float samples[sampleSpecs.buffersizeInFramesPerPeriode];
        sinewave<float>(samples, frequency, reset, sampleSpecs);

        // Audio Stuff
        /*for (unsigned int frameIndex=0; frameIndex<sampleSpecs.buffersizeInFramesPerPeriode; ++frameIndex) {
            for (unsigned int channelIndex=0; channelIndex<sampleSpecs.channels; ++channelIndex) {
                //printf("%f\n", samples[frameIndex]);

                // Get float sample
                //float currentSample = getSample(in, frameIndex, channelIndex, sampleSpecs);
                // Do something with float sample
                //currentSample *= curVolumeFactor;
                // Write back float sample
                    setSample(out, samples[frameIndex], frameIndex, channelIndex, sampleSpecs);
                //}
            }
        }*/

        for (unsigned int byte=0; byte<sampleSpecs.buffersizeInBytesPerPeriode; byte++) {
            //Is this not a frame with 2 Samples and 6 Bytes??
            unsigned int currentSample = (byte / (sampleSpecs.channels * sampleSpecs.bytesPerSample));
            unsigned int byteIndex = (byte % sampleSpecs.bytesPerSample);
            unsigned int byteIndexFr = (byte % sampleSpecs.bytesPerFrame);
            //unsigned int currentChannel = (byteIndexFr/sampleSpecs.bytesPerSample);

            if (sampleSpecs.isLittleEndian) {
                *out++ = static_cast<uint8_t>(uint32_t(static_cast<int32_t>(samples[currentSample]*curVolumeFactor*scale) >> ((byteIndex)*8)) & 0xFF);
            } else {
                *out++ = static_cast<uint8_t>(uint32_t(static_cast<int32_t>(samples[currentSample]*curVolumeFactor*scale) >> ((sampleSpecs.bytesPerSample-byteIndex-1)*8)) & 0xFF);
            }
        }
    //}
    //else {
    //  memset(out, 0, size);
    //}
}

ExamplesHandle midiSineWithMidi(const AlsaCardIdentifier &audioOutCard,
                        const AlsaCardIdentifier &midiInCard,
                        unsigned int buffersize,
                        unsigned int samplerate)
{
    ExamplesHandle ret;

    // Not needed, since we only playback here
    ret.inBuffer = nullptr;
    ret.audioInput = nullptr;

    // Lets create a buffer, which we have to pass to the output soundcard
    ret.outBuffer = createBuffer("AudioOutput");
    // Open soundcard, using above buffer
    ret.audioOutput = createOutputDevice(audioOutCard, ret.outBuffer, buffersize);

    // Configure Audio (if needed, or use default)
    //ret.audioOutput->setSampleFormat(...);
    ret.audioOutput->setSamplerate(samplerate);
    ret.audioOutput->setChannelCount(2);
    //ret.audioOutput->setSampleFormat("S16_LE");

    // We want midi as well
    ret.inMidiBuffer = createBuffer("MidiBuffer");
    ret.midiInput = createRawMidiDevice(midiInCard, ret.inMidiBuffer);

    // Start Audio and Midi Thread
    ret.audioOutput->start();
    ret.midiInput->start();

    std::cout << "MidiBufferSize: " << ret.midiInput->getAlsaMidiBufferSize() << std::endl;

    // Register a Callback
    ret.workingThreadHandle = registerOutputCallbackOnBuffer(ret.outBuffer, midiSineWithMidiCallback);

    return ret;
}



=======



////////////////// Daniels Test

void inToOutCallbackWithMidi(u_int8_t *in, u_int8_t *out, size_t size, const SampleSpecs &sampleSpecs __attribute__ ((unused)))
{
	static int counter = 0;
	//StopBlockTime sft(&sw, "val" + std::to_string(counter++));
	sw.stop();
	sw.start("val" + std::to_string(counter++));

	// Midi Stuff
	static float curVolumeFactor = 0.f;
	auto midiBuffer = getBufferForName("MidiBuffer");

	if (midiBuffer) {
		unsigned char midiByteBuffer[3];
		while (midiBuffer->availableToRead() >= 3) {
			midiBuffer->get(midiByteBuffer, 3);
			//printf("%02X %02X %02X\n", midiByteBuffer[0], midiByteBuffer[1], midiByteBuffer[2]);
			if (midiByteBuffer[1] == 2) {
				curVolumeFactor = static_cast<float>(midiByteBuffer[2]) / static_cast<float>(std::numeric_limits<unsigned char>::max() / 2);
			}
		}
	}

	for (unsigned int frameIndex=0; frameIndex<sampleSpecs.buffersizeInFramesPerPeriode; ++frameIndex) {
		for (unsigned int channelIndex=0; channelIndex<sampleSpecs.channels; ++channelIndex) {
			float currentSample = getSample(in, frameIndex, channelIndex, sampleSpecs);
			currentSample *= curVolumeFactor;
			setSample(out, currentSample, frameIndex, channelIndex, sampleSpecs);
		}
	}
}

ExamplesHandle inputToOutputWithMidi(   const AlsaCardIdentifier &audioInCard,
										const AlsaCardIdentifier &audioOutCard,
										const AlsaCardIdentifier &midiInCard,
										unsigned int buffersize,
										unsigned int samplerate)
{
	ExamplesHandle ret;

	ret.inBuffer = createBuffer("InputBuffer");
	ret.outBuffer = createBuffer("OutputBuffer");

	ret.audioInput = createInputDevice(audioInCard, ret.inBuffer, buffersize);
	ret.audioInput->setSamplerate(samplerate);

	ret.audioOutput = createOutputDevice(audioOutCard, ret.outBuffer, buffersize);
	ret.audioOutput->setSamplerate(samplerate);

	ret.inMidiBuffer = createBuffer("MidiBuffer");
	ret.midiInput = createRawMidiDevice(midiInCard, ret.inMidiBuffer);

	ret.audioOutput->start();
	ret.audioInput->start();
	ret.midiInput->start();

	ret.workingThreadHandle = registerInOutCallbackOnBuffer(ret.inBuffer, ret.outBuffer, inToOutCallbackWithMidi);

	return ret;
}

>>>>>>> a5284c2f
} // namespace Nl
} // namespace Examples<|MERGE_RESOLUTION|>--- conflicted
+++ resolved
@@ -10,152 +10,6 @@
 
 namespace Nl {
 namespace Examples {
-
-//conversion helper functions --- schould be in a header in future
-unsigned int getByteIndex(unsigned int frameIndex, unsigned int channel, unsigned int byte, const SampleSpecs &sampleSpecs)
-{
-    static unsigned int currByte;
-
-             // Index of current Frame
-    currByte = (frameIndex*sampleSpecs.channels*sampleSpecs.bytesPerSample) +
-            // Index of current channel in Frame (= Sample)
-            (channel*sampleSpecs.bytesPerSample) +
-            // Index of current byte in Sample
-            byte;
-    return currByte;
-    /*return	// Index of current Frame
-            (frameIndex*sampleSpecs.channels*sampleSpecs.bytesPerSample) +
-            // Index of current channel in Frame (= Sample)
-            (channel*sampleSpecs.bytesPerSample) +
-            // Index of current byte in Sample
-            byte;*/
-}
-
-float getSample(u_int8_t* in, u_int32_t frameIndex, u_int32_t channelIndex, const SampleSpecs& sampleSpecs)
-{
-    // Protect against segfault
-    if (frameIndex > sampleSpecs.buffersizeInFramesPerPeriode)
-        return 0.f;
-    if (channelIndex > sampleSpecs.channels)
-        return 0.f;
-
-    if (sampleSpecs.isSigned) {
-
-#if 0 // 2016-01-21 original PALSA code
-        //Big-Endian
-        signed int currentSample = 0; // use int32_t
-        signed int currentMask = 0;   // use int32_t
-
-        for (unsigned int byte=0; byte<sampleSpecs.bytesPerSample; byte++) {
-            currentSample |= in[getByteIndex(frameIndex, channelIndex, byte, sampleSpecs)] << ((sampleSpecs.bytesPerSample-byte-1)*8);
-            currentMask |= (0xFF << (byte*8));
-        }
-
-        // If MSB is 1 we deal with negative numbers.
-        if (currentSample & (1 << (sampleSpecs.bytesPerSample*8-1)))
-            currentSample |= ~currentMask;
-
-        return static_cast<float>(currentSample) / static_cast<float>(currentMask);
-#endif
-
-#if 1 // AS 2016-01-25
-        //Little-Endian
-        signed int currentSample = 0; // use int32_t
-        signed int currentMask = 0;   // use int32_t
-
-        for (unsigned int byte=0; byte<sampleSpecs.bytesPerSample; byte++) {
-            currentSample |= in[getByteIndex(frameIndex, channelIndex, byte, sampleSpecs)]  << (byte*8);
-            currentMask |= (0xFF << (byte*8));
-        }
-
-        // If MSB is 1 we deal with negative numbers.
-        if (currentSample & (1 << (sampleSpecs.bytesPerSample*8-1)))
-            currentSample |= ~currentMask;
-
-        return static_cast<float>(currentSample) / static_cast<float>(currentMask);
-
-
-#endif
-    } else { // UNSIGNED
-        //TODO: implement me
-        return 0.f;
-    }
-}
-
-void setSample(u_int8_t* out, float sample, u_int32_t frameIndex, u_int32_t channelIndex, const SampleSpecs& sampleSpecs)
-{
-#if 0 // 2016-01-21 original PALSA code
-    // Protect against segfault
-    if (frameIndex > sampleSpecs.buffersizeInFramesPerPeriode)
-        return;
-    if (channelIndex > sampleSpecs.channels)
-        return;
-
-    if (sampleSpecs.isSigned) {
-
-        int32_t currentMask = 0;
-
-        for (unsigned int byte=0; byte<sampleSpecs.bytesPerSample; byte++)
-            currentMask |= (0xFF << (byte*8));
-
-        for (unsigned int byte=0; byte<sampleSpecs.bytesPerSample; byte++) {
-            // TODO: if isLittleEndian...
-            out[getByteIndex(frameIndex, channelIndex, byte, sampleSpecs)] =
-                    (static_cast<int32_t>(sample * currentMask)) >> ((sampleSpecs.bytesPerSample-byte-1)*8);
-        }
-
-    } else { // UNSIGNED
-        //TODO: implement me
-    }
-#endif
-
-#if 1 // 2016-01-22 AS
-    /* Ich weiß bis jetzt nicht wo der genaue Fehler liegt, aber ich vermute in der folgenden Zeile:
-     * (static_cast<int32_t>(sample * currentMask)) >> ((sampleSpecs.bytesPerSample-byte-1)*8);
-     * In der Version von Pascal soll das "nicht-maskierte" um 16-Bit nach rechts verschoben werden.
-     * Dadurch entsehen, wenn ich das alles richtig verstanden habe, Umrechnungsfehler ...
-     * Wir weisen dem out-Buffer byteweise Werte zu, und zwar nach Little-Endian Prinzip.
-     * Also können wir ja gleich dem ersten Byte, den größten Wert zuweisen (siehe unten).*/
-
-    if (frameIndex > sampleSpecs.buffersizeInFramesPerPeriode)
-        return;
-    if (channelIndex > sampleSpecs.channels)
-        return;
-
-    if (sampleSpecs.isSigned) {
-
-        int32_t currentMask = 0;
-
-        for (unsigned int byte=0; byte<sampleSpecs.bytesPerSample; byte++)
-        {
-            /*Little-Endian - Jahr.Monat.Tag || Big-Endian - Tag.Monat.Jahr ... richtig?
-             * wir arbeiten in diesem Fall mit Little-Endian (siehe sampleSpecs)
-             * sprich wenn ich mit der Maske arbeite, dann kann ich doch hier die 255
-             * erst um 16Bit (dann um 8Bit, dann um 0Bit) verschieben und brauche
-             * später gar nicht zu schiften ... oder?*/
-            currentMask = (0xFF << ((sampleSpecs.bytesPerSample-1-byte)*8));
-#if 1
-            //Zur Kontrolle ...
-            int32_t testVal32 = static_cast<int32_t>(sample * currentMask);
-            uint8_t testValu8 = static_cast<uint8_t>((static_cast<int32_t>(sample * currentMask)));
-#endif
-            /*da ich die Maske oben anders definiere, fällt die Bitschubserei weg.
-             * zusätzlich wird noch in uint8_t gecastet. Zum einen, weil der übergebene out-Buffer
-             * auch diesen Typen besitzt, zum anderen, weil das auch in dem midiSine Beispiel
-             * geschieht und da scheint es zu funktionieren
-             * EDIT: okay ... klappt auch ohne in uint8_t zu casten ...
-             * Ist es weil das automatisch geschieht bei der Wertzuweisung?*/
-            out[getByteIndex(frameIndex, channelIndex, byte, sampleSpecs)] =
-                    (static_cast<int32_t>(sample * currentMask));
-                    //static_cast<uint8_t>((static_cast<int32_t>(sample * currentMask)));
-        }
-
-    } else { // UNSIGNED
-        //TODO: implement me
-    }
-#endif
-
-}
 
 // In to out example
 void inToOutCallback(u_int8_t *in, u_int8_t *out, size_t size, const SampleSpecs &sampleSpecs __attribute__ ((unused)))
@@ -238,7 +92,7 @@
 		sinewave<int32_t>(samples, frequency, reset, sampleSpecs);
 
 		for (unsigned int byte=0; byte<sampleSpecs.buffersizeInBytesPerPeriode; byte++) {
-            unsigned int currentSample = (byte / (sampleSpecs.channels * sampleSpecs.bytesPerSample));
+			unsigned int currentSample = (byte / (sampleSpecs.channels * sampleSpecs.bytesPerSample));
 			unsigned int byteIndex = (byte % sampleSpecs.bytesPerSample);
 
 			if (sampleSpecs.isLittleEndian) {
@@ -272,19 +126,19 @@
 
 	// Configure Audio (if needed, or use default)
 	//ret.audioOutput->setSampleFormat(...);
-    ret.audioOutput->setSamplerate(samplerate);
+	//ret.audioOutput->setSamplerate(samplerate);
 	ret.audioOutput->setChannelCount(2);
 	//ret.audioOutput->setSampleFormat("S16_LE");
 
 	// We want midi as well
 	ret.inMidiBuffer = createBuffer("MidiBuffer");
-    ret.midiInput = createRawMidiDevice(midiInCard, ret.inMidiBuffer);
+	auto midiInput = createRawMidiDevice(midiInCard, ret.inMidiBuffer);
 
 	// Start Audio and Midi Thread
 	ret.audioOutput->start();
-    ret.midiInput->start();
-
-    std::cout << "MidiBufferSize: " << ret.midiInput->getAlsaMidiBufferSize() << std::endl;
+	midiInput->start();
+
+	std::cout << "MidiBufferSize: " << midiInput->getAlsaMidiBufferSize() << std::endl;
 
 	// Register a Callback
 	ret.workingThreadHandle = registerOutputCallbackOnBuffer(ret.outBuffer, midiSineCallback);
@@ -324,460 +178,6 @@
 	return ret;
 }
 
-<<<<<<< HEAD
-// Midi Influence Example
-void inToOutCallbackWithMidi(u_int8_t *in, u_int8_t *out, size_t size, const SampleSpecs &sampleSpecs){
-
-    // Audio Stuff
-#if 0
-    unsigned int fs = sampleSpecs.samplerate;
-    static float currentSample = -0.5;
-
-    //für einen 1Khz Sägezahn
-    unsigned int f = 500;
-    float resolution = 1./static_cast<float>(fs/f);
-
-    //für 24Bit Auflösung
-    //float resolution = 1./static_cast<float>(pow(2,24));
-#endif
-
-    //Midi Stuff
-    static float curVolumeFactor = 0.f;
-    auto midiBuffer = getBufferForName("MidiBuffer");
-
-    if (midiBuffer) {
-        unsigned char midiByteBuffer[3];
-        while (midiBuffer->availableToRead() >= 3) {
-            midiBuffer->get(midiByteBuffer, 3);
-            printf("%02X %02X %02X\n", midiByteBuffer[0], midiByteBuffer[1], midiByteBuffer[2]);
-            //std::cout<<std::dec<<static_cast<float>(std::numeric_limits<float>::max())<<std::endl;
-            if (midiByteBuffer[1] == 0x02) {
-                //curVolumeFactor = static_cast<float>(midiByteBuffer[2]);
-                //printf("currVol-> %f\n", curVolumeFactor);
-                curVolumeFactor = static_cast<float>(midiByteBuffer[2]) / static_cast<float>(std::numeric_limits<unsigned char>::max() / 2);
-                //curVolumeFactor = static_cast<float>(midiByteBuffer[2]) / 127.f;
-                printf("currVol-> %f\n", curVolumeFactor);
-            }
-        }
-    }
-
-
-    for (unsigned int frameIndex=0; frameIndex<sampleSpecs.buffersizeInFramesPerPeriode; ++frameIndex) {
-#if 0
-        //calculate samplewise
-        currentSample += resolution;
-        if(currentSample > 0.5)
-            currentSample = -0.5;
-#endif
-        for (unsigned int channelIndex=0; channelIndex<sampleSpecs.channels; ++channelIndex) {
-#if 1
-            // Get float sample
-            float currentSample = getSample(in, frameIndex, channelIndex, sampleSpecs);
-            // Write back float sample
-            //setSample(out, currentSample, frameIndex, channelIndex, sampleSpecs);
-#endif
-            // Do something with float sample
-            // currentSample *= curVolumeFactor;
-            // printf("currVol-> %f\n", currentSample);
-            setSample(out, currentSample * curVolumeFactor, frameIndex, channelIndex, sampleSpecs);
-        }
-
-        // printf("%.5f\n",currentSample);
-    }
-}
-
-#if 0
-//Midi Influence Example
-void inToOutCallbackWithMidi(u_int8_t *in, u_int8_t *out, size_t size, const SampleSpecs &sampleSpecs)
-{
-    float samplingRate = static_cast<float>(sampleSpecs.samplerate);
-    float frequency = 800.;
-    unsigned int bufferSize = sampleSpecs.buffersizeInSamplesPerPeriode;
-
-#if 0
-    // Sine Generation
-    bool reset = true;
-    float sineSamples[sampleSpecs.buffersizeInFramesPerPeriode];
-    sinewave<float>(sineSamples, frequency, reset, sampleSpecs);
-#endif
-#if 0
-    float sineSamples[sampleSpecs.buffersizeInFramesPerPeriode];
-    sinewave<float>(sineSamples, sampleSpecs.buffersizeInFramesPerPeriode);
-#endif
-
-#if 0
-    //Own Sine Generation
-    //static float phase = 0.;
-    //float time_length = 1.;
-    float frequency = 800.;
-    //static float inc = frequency / samplingRate;
-    //unsigned int endtime = sampleSpecs.buffersizeInFramesPerPeriode;
-
-    float sineSamples[sampleSpecs.buffersizeInFramesPerPeriode];
-
-    for(unsigned int time = 0; time < samplingRate; ++time){
-        //phase += inc;
-
-        //if (phase > 0.5)
-        //   phase -= 1.0;
-
-        sineSamples[time] = sin(2.f * M_PI* frequency * time);
-    }
-#endif
-
-#if 0
-    //Square Generation
-    float squareSamples[sampleSpecs.buffersizeInFramesPerPeriode];
-
-    for(unsigned int cnt = 0; cnt < sampleSpecs.buffersizeInFramesPerPeriode; ++cnt){
-        if(cnt<sampleSpecs.buffersizeInFramesPerPeriode/4)
-           squareSamples[cnt] = 1.f;
-        else if(cnt>sampleSpecs.buffersizeInFramesPerPeriode/4 && cnt<sampleSpecs.buffersizeInFramesPerPeriode/2)
-            squareSamples[cnt] = -1.f;
-        else if(cnt>sampleSpecs.buffersizeInFramesPerPeriode/2 && cnt<(sampleSpecs.buffersizeInFramesPerPeriode/4)*3)
-            squareSamples[cnt] = 1.f;
-        else
-            squareSamples[cnt] = -1.f;
-        //unsigned int byteIndex = (cnt % sampleSpecs.bytesPerSample);
-        //squareSamples[cnt] = -1.f;
-
-    }
-#endif
-
-#if 0
-    //Triangle Wave and Saw Wave Generator
-    //float triangleSamples[sampleSpecs.buffersizeInFramesPerPeriode];
-    float sawSamples[sampleSpecs.buffersizeInSamplesPerPeriode];
-    float amplitude = 2.;
-    float temp = -1.;
-
-    for(unsigned int cnt = 0; cnt < bufferSize; ++cnt){
-
-        sawSamples[cnt] = temp;
-        temp += amplitude/static_cast<float>(bufferSize);
-        //printf("%f\n", temp);
-        if (temp > 1.)
-            temp = -1. * amplitude;
-
-        //triangleSample[cnt] = 0;
-        //float pos = fmod(frequency*cnt/(samplingRate/2.f),1.f);
-        //triangleSamples[cnt] = (1-fabs(pos-0.5f)*4.f)*0.5f;
-        //float factor = floor(cnt/(frameSize)+0.5f);
-        //triangleSamples[cnt] = 1.f - (2.f/(frameSize))*(cnt-frameSize*factor*pow(-1.f,factor));
-        //sawSamples[cnt] = (pos*2.f-1.f)*0.5f;
-        //sawSamples[cnt] = 2.f*fabs(2.f*(cnt/frameSize-factor))-1.f;
-
-    }
-
-#endif
-
-    // Midi Stuff
-    static float curVolumeFactor = 0.f;
-    auto midiBuffer = getBufferForName("MidiBuffer");
-
-    if (midiBuffer) {
-        unsigned char midiByteBuffer[3];
-        while (midiBuffer->availableToRead() >= 3) {
-            midiBuffer->get(midiByteBuffer, 3);
-            printf("%02X %02X %02X\n", midiByteBuffer[0], midiByteBuffer[1], midiByteBuffer[2]);
-            //std::cout<<std::dec<<static_cast<float>(std::numeric_limits<float>::max())<<std::endl;
-            if (midiByteBuffer[1] == 0x02) {
-                //curVolumeFactor = static_cast<float>(midiByteBuffer[2]);
-                //printf("currVol-> %f\n", curVolumeFactor);
-                curVolumeFactor = static_cast<float>(midiByteBuffer[2]) / static_cast<float>(std::numeric_limits<unsigned char>::max() / 2);
-                //curVolumeFactor = static_cast<float>(midiByteBuffer[2]) / 127.f;
-                printf("currVol-> %f\n", curVolumeFactor);
-            }
-        }
-    }
-
-    // Audio Stuff
-    //unsigned int frameSampleIndex = 0;
-    static float currentSample = -1.;
-    //für 24Bit Auflösung
-    float resolution = 1./static_cast<float>(pow(2,24));
-
-    for (unsigned int frameIndex=0; frameIndex<sampleSpecs.buffersizeInFramesPerPeriode; ++frameIndex) {
-
-#if 0
-        //get Samples from buffer
-        currentSample = sawSamples[frameIndex*2+frameSampleIndex];
-        ++frameSampleIndex;
-        if(frameSampleIndex > 1){
-            frameSampleIndex = 0;
-        }
-#endif
-
-        //calculate samplewise
-        currentSample += resolution;
-        if(currentSample > 1.)
-            currentSample = -1.;
-
-        for (unsigned int channelIndex=0; channelIndex<sampleSpecs.channels; ++channelIndex) {
-#if 0
-            // Get float sample
-            float currentSample = getSample(in, frameIndex, channelIndex, sampleSpecs);
-            // Do something with float sample
-            currentSample *= curVolumeFactor*127.f;
-            // Write back float sample
-            setSample(out, currentSample, frameIndex, channelIndex, sampleSpecs);
-#endif
-
-#if 1
-            //float currentSample = sawSamples[frameIndex];
-            //adjust Volume
-            //currentSample *= 20.f;
-            setSample(out, currentSample, frameIndex, channelIndex, sampleSpecs);
-#endif
-        }
-    }
-}
-#endif
-
-/*void inToOutCallbackWithMidi(u_int8_t *in, u_int8_t *out, size_t size, const SampleSpecs &sampleSpecs __attribute__ ((unused)))
-{
-
-    auto midiBuffer = getBufferForName("MidiBuffer");
-    unsigned char midiInfoBuffer[3];
-    static bool notesOn = false;
-    static float currentVolume;
-
-    // for the sine generator
-    bool reset = true;
-    static double frequency = 1600.f;
-    int32_t samples[sampleSpecs.buffersizeInFramesPerPeriode];
-    sinewave<int32_t>(samples, frequency, reset, sampleSpecs);
-
-    for (unsigned int byte=0; byte<sampleSpecs.buffersizeInBytesPerPeriode; byte++) {
-        unsigned int currentSample = (byte / (sampleSpecs.channels * sampleSpecs.bytesPerSample));
-        unsigned int byteIndex = (byte % sampleSpecs.bytesPerSample);
-
-        if (sampleSpecs.isLittleEndian) {
-            *out++ = static_cast<uint8_t>(uint32_t(samples[currentSample] >> ((byteIndex)*8)) & 0xFF);
-        } else {
-            *out++ = static_cast<uint8_t>(uint32_t(samples[currentSample] >> ((sampleSpecs.bytesPerSample-byteIndex-1)*8)) & 0xFF);
-        }
-    }
-
-    if (midiBuffer) {
-
-        while(midiBuffer->availableToRead() >= 3) {
-            //unsigned char buffer[3];
-            midiBuffer->get(midiInfoBuffer, 3);
-            printf("%02X %02X %02X\n", midiInfoBuffer[0], midiInfoBuffer[1], midiInfoBuffer[2]);
-
-            //Not on, Note Off Abhängigkeit
-            if(midiInfoBuffer[2] == 0x7F){
-                notesOn = true;
-            }else if(midiInfoBuffer[2] == 0x00){
-                notesOn = false;
-            }
-
-            //Note to Volume
-            //Midi Val to dB
-            currentVolume = 40.f*log(static_cast<float>(midiInfoBuffer[2])/127.f);
-            //std::cout << currentVolume << "\n";
-            printf("%4.2fdB -> ", currentVolume);
-            //fromDb conversion
-            currentVolume = pow(10.f,currentVolume/20.f);
-            //std::cout << currentVolume << "\n";
-            printf("%04.4f\n", currentVolume);
-
-            //Pan Influence
-            //currentPan = panDir.get //from -1 to 1
-            //currentAmpRight = currentAmp + (currentAmp / 100.f * currentPan);
-            //currentAmpLeft = currentAmp - (currentAmp / 100.f * currentPan);
-
-            //get number of channels
-            //std::cout<<sampleSpecs.channels;
-            //printf("Number of channels: %u\n",sampleSpecs.channels)
-        }
-    }
-    if(notesOn){
-        memcpy(out,in,size);
-    }else{
-        memset(out,0,size);
-    }
-}*/
-
-ExamplesHandle inputToOutputWithMidi(const AlsaCardIdentifier &inCard, const AlsaCardIdentifier &outCard, const AlsaCardIdentifier &midiIn, unsigned int buffersize, unsigned int samplerate)
-{
-    // In this example, we just copy data from input to output
-    // Samplerate and buffersize can be set. A handle to stop the
-    // working threads is returned
-    // To terminate this example, call:
-    // Nl::terminateWorkingThread(hamdle)
-    ExamplesHandle ret;
-
-    // For Audio Input
-    ret.inBuffer = createBuffer("InputBuffer");
-    ret.audioInput = createInputDevice(inCard, ret.inBuffer, buffersize);
-    ret.audioInput->setSamplerate(samplerate);
-
-    ret.outBuffer = createBuffer("OutputBuffer");
-    ret.audioOutput = createOutputDevice(outCard, ret.outBuffer, buffersize);
-    ret.audioOutput->setSamplerate(samplerate);
-
-    // We want midi as well
-    ret.inMidiBuffer = createBuffer("MidiBuffer");
-    ret.midiInput = createRawMidiDevice(midiIn, ret.inMidiBuffer);
-
-    // DANGER!!!!
-    // TODO: Check sync mechanism here. If registerInOutCallbackOnBuffer called before
-    //		 input/output->start(), we seem to have a deadlock!
-    // TODO: Consider implementing something like autostart for the threads in the
-    //		 audio chain. Eg. Reading/Writing threads on BlockingCircularBuffer !!!
-    ret.audioInput->start();
-    ret.audioOutput->start();
-    ret.midiInput->start();
-
-    std::cout << "MidiBufferSize: " << ret.midiInput->getAlsaMidiBufferSize() << std::endl;
-
-    ret.workingThreadHandle = registerInOutCallbackOnBuffer(ret.inBuffer, ret.outBuffer, inToOutCallbackWithMidi);
-
-    return ret;
-}
-
-void midiSineWithMidiCallback(u_int8_t *out, size_t size, const SampleSpecs &sampleSpecs)
-{
-    //for conversion scale factor of int32_t
-    static int32_t scale = std::numeric_limits<int32_t>::is_signed ?
-                ((1 << (sampleSpecs.bytesPerSample * 8)) / 2) :
-                (1 << (sampleSpecs.bytesPerSample * 8));
-
-    static int counter = 0;
-    StopBlockTime sft(&sw, "val" + std::to_string(counter++));
-
-
-    //static uint8_t velocity = 0;
-    static float frequency = 880.0f;
-    static float curVolumeFactor = 0.f;
-    //static int32_t notesOn = 0;
-
-    //unsigned char midiByteBuffer[3];
-    bool reset = false;
-
-    // We can get a buffer by its name, to access its data:
-    auto midiBuffer = getBufferForName("MidiBuffer");
-
-    // for volume effect
-    if (midiBuffer) {
-        unsigned char midiByteBuffer[3];
-        while (midiBuffer->availableToRead() >= 3) {
-            midiBuffer->get(midiByteBuffer, 3);
-            printf("%02X %02X %02X\n", midiByteBuffer[0], midiByteBuffer[1], midiByteBuffer[2]);
-            if (midiByteBuffer[1] == 0x02) {
-                curVolumeFactor = static_cast<float>(midiByteBuffer[2]) / static_cast<float>(std::numeric_limits<unsigned char>::max() / 2);
-                printf("currVol-> %f\n", curVolumeFactor);
-            }
-            if (midiByteBuffer[2] == 0x7F && midiByteBuffer[1] != 0x02){
-                frequency = pow(2.f, static_cast<double>((midiByteBuffer[1]-69)/12.f)) * 440.f;
-                reset = true;
-            }
-        }
-    }
-
-    // note on - note off effect
-    /*if(midiBuffer) {
-        while(midiBuffer->availableToRead() >= 3) {
-            midiBuffer->get(midiByteBuffer, 3);
-            if(midiByteBuffer[0] == 0x90)
-            {
-                velocity = midiByteBuffer[2];
-                if(velocity) {
-                    notesOn++;
-                    reset = true;   // nur vorläufig
-                    frequency = pow(2.f, static_cast<double>((midiByteBuffer[1]-69)/12.f)) * 440.f;
-                } else {
-                    notesOn--;
-                }
-            } else if(midiByteBuffer[0] == 0x80) {
-                notesOn--;
-            }
-        }
-    }*/
-
-    //if(notesOn > 0) {
-        //int32_t samples[sampleSpecs.buffersizeInFramesPerPeriode];
-        //sinewave<int32_t>(samples, frequency, reset, sampleSpecs);
-        float samples[sampleSpecs.buffersizeInFramesPerPeriode];
-        sinewave<float>(samples, frequency, reset, sampleSpecs);
-
-        // Audio Stuff
-        /*for (unsigned int frameIndex=0; frameIndex<sampleSpecs.buffersizeInFramesPerPeriode; ++frameIndex) {
-            for (unsigned int channelIndex=0; channelIndex<sampleSpecs.channels; ++channelIndex) {
-                //printf("%f\n", samples[frameIndex]);
-
-                // Get float sample
-                //float currentSample = getSample(in, frameIndex, channelIndex, sampleSpecs);
-                // Do something with float sample
-                //currentSample *= curVolumeFactor;
-                // Write back float sample
-                    setSample(out, samples[frameIndex], frameIndex, channelIndex, sampleSpecs);
-                //}
-            }
-        }*/
-
-        for (unsigned int byte=0; byte<sampleSpecs.buffersizeInBytesPerPeriode; byte++) {
-            //Is this not a frame with 2 Samples and 6 Bytes??
-            unsigned int currentSample = (byte / (sampleSpecs.channels * sampleSpecs.bytesPerSample));
-            unsigned int byteIndex = (byte % sampleSpecs.bytesPerSample);
-            unsigned int byteIndexFr = (byte % sampleSpecs.bytesPerFrame);
-            //unsigned int currentChannel = (byteIndexFr/sampleSpecs.bytesPerSample);
-
-            if (sampleSpecs.isLittleEndian) {
-                *out++ = static_cast<uint8_t>(uint32_t(static_cast<int32_t>(samples[currentSample]*curVolumeFactor*scale) >> ((byteIndex)*8)) & 0xFF);
-            } else {
-                *out++ = static_cast<uint8_t>(uint32_t(static_cast<int32_t>(samples[currentSample]*curVolumeFactor*scale) >> ((sampleSpecs.bytesPerSample-byteIndex-1)*8)) & 0xFF);
-            }
-        }
-    //}
-    //else {
-    //  memset(out, 0, size);
-    //}
-}
-
-ExamplesHandle midiSineWithMidi(const AlsaCardIdentifier &audioOutCard,
-                        const AlsaCardIdentifier &midiInCard,
-                        unsigned int buffersize,
-                        unsigned int samplerate)
-{
-    ExamplesHandle ret;
-
-    // Not needed, since we only playback here
-    ret.inBuffer = nullptr;
-    ret.audioInput = nullptr;
-
-    // Lets create a buffer, which we have to pass to the output soundcard
-    ret.outBuffer = createBuffer("AudioOutput");
-    // Open soundcard, using above buffer
-    ret.audioOutput = createOutputDevice(audioOutCard, ret.outBuffer, buffersize);
-
-    // Configure Audio (if needed, or use default)
-    //ret.audioOutput->setSampleFormat(...);
-    ret.audioOutput->setSamplerate(samplerate);
-    ret.audioOutput->setChannelCount(2);
-    //ret.audioOutput->setSampleFormat("S16_LE");
-
-    // We want midi as well
-    ret.inMidiBuffer = createBuffer("MidiBuffer");
-    ret.midiInput = createRawMidiDevice(midiInCard, ret.inMidiBuffer);
-
-    // Start Audio and Midi Thread
-    ret.audioOutput->start();
-    ret.midiInput->start();
-
-    std::cout << "MidiBufferSize: " << ret.midiInput->getAlsaMidiBufferSize() << std::endl;
-
-    // Register a Callback
-    ret.workingThreadHandle = registerOutputCallbackOnBuffer(ret.outBuffer, midiSineWithMidiCallback);
-
-    return ret;
-}
-
-
-
-=======
 
 
 
@@ -843,6 +243,5 @@
 	return ret;
 }
 
->>>>>>> a5284c2f
 } // namespace Nl
 } // namespace Examples