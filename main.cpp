#include <iostream>
#include <ostream>

#include "audioalsainput.h"
#include "audioalsaoutput.h"

#include "midi.h"
#include "rawmididevice.h"

#include <stdio.h>

#include "audiofactory.h"
#include "examples.h"

#include "tools.h"

using namespace std;

int main()
{
	try {

		std::string audioOutDevice = "hw:1,0,1";
		std::string audioInDevice = "hw:1,0,0";
		std::string midiInDevice = "hw:2,0";
		const int buffersize = 5120;
		const int samplerate = 48000;

<<<<<<< HEAD
		auto handle = Nl::Examples::midiSine(audioOutDevice, midiInDevice, buffersize, samplerate);
		//auto handle = Nl::Examples::inputToOutput(audioInDevice, audioOutDevice, buffersize, samplerate);
=======
		//auto handle = Nl::Examples::midiSine(audioOutDevice, midiInDevice, buffersize, samplerate);
        //auto handle = Nl::Examples::inputToOutput(audioInDevice, audioOutDevice, buffersize, samplerate);
        auto handle = Nl::Examples::silence(audioOutDevice, buffersize, samplerate);
>>>>>>> faff8261

		// Wait for user to exit by pressing 'q'
		// Print buffer statistics on other keys
		while(getchar() != 'q') {
			if (handle.audioOutput) std::cout << "Output Statistics:" << std::endl
											  << handle.audioOutput->getStats() << std::endl;
			if (handle.audioInput) std::cout << "Input Statistics:" << std::endl
											  << handle.audioInput->getStats() << std::endl;
		}

		// Tell worker thread to cleanup and quit
		Nl::terminateWorkingThread(handle.workingThreadHandle);

	} catch (Nl::AudioAlsaException& e) {
		std::cout << "### Exception ###" << std::endl << "  " << e.what() << std::endl;
	} catch (std::exception& e) {
		std::cout << "### Exception ###" << std::endl << "  " << e.what() << std::endl;
	} catch(...) {
		std::cout << "### Exception ###" << std::endl << "  default" << std::endl;
	}

	return 0;
}
<|MERGE_RESOLUTION|>--- conflicted
+++ resolved
@@ -26,14 +26,8 @@
 		const int buffersize = 5120;
 		const int samplerate = 48000;
 
-<<<<<<< HEAD
-		auto handle = Nl::Examples::midiSine(audioOutDevice, midiInDevice, buffersize, samplerate);
 		//auto handle = Nl::Examples::inputToOutput(audioInDevice, audioOutDevice, buffersize, samplerate);
-=======
-		//auto handle = Nl::Examples::midiSine(audioOutDevice, midiInDevice, buffersize, samplerate);
-        //auto handle = Nl::Examples::inputToOutput(audioInDevice, audioOutDevice, buffersize, samplerate);
-        auto handle = Nl::Examples::silence(audioOutDevice, buffersize, samplerate);
->>>>>>> faff8261
+		auto handle = Nl::Examples::silence(audioOutDevice, buffersize, samplerate);
 
 		// Wait for user to exit by pressing 'q'
 		// Print buffer statistics on other keys
